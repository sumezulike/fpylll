# -*- coding: utf-8 -*-

<<<<<<< HEAD
from decl cimport enumeration_core_t, fast_evaluator_core_t, fplll_mat_gso_data_type_t
from gso cimport MatGSO
=======
from .decl cimport enumeration_core_t, fast_evaluator_core_t, fplll_gso_type_t
from .gso cimport MatGSO
>>>>>>> b1004c28

cdef class Enumeration:
    cdef readonly MatGSO M
    cdef enumeration_core_t _core
    cdef fast_evaluator_core_t _fe_core<|MERGE_RESOLUTION|>--- conflicted
+++ resolved
@@ -1,12 +1,7 @@
 # -*- coding: utf-8 -*-
 
-<<<<<<< HEAD
-from decl cimport enumeration_core_t, fast_evaluator_core_t, fplll_mat_gso_data_type_t
-from gso cimport MatGSO
-=======
-from .decl cimport enumeration_core_t, fast_evaluator_core_t, fplll_gso_type_t
+from .decl cimport enumeration_core_t, fast_evaluator_core_t, fplll_mat_gso_data_type_t
 from .gso cimport MatGSO
->>>>>>> b1004c28
 
 cdef class Enumeration:
     cdef readonly MatGSO M
