# -*- coding: utf-8 -*-
"""
Block Korkine Zolotarev algorithm.

..  moduleauthor:: Martin R.  Albrecht <martinralbrecht+fpylll@googlemail.com>
"""

include "fpylll/config.pxi"

from cysignals.signals cimport sig_on, sig_off

IF HAVE_QD:
<<<<<<< HEAD
    from decl cimport mat_gso_mpz_dd, mat_gso_mpz_qd
    from decl cimport mat_gso_long_dd, mat_gso_long_qd
    from decl cimport dd_t, qd_t

from bkz_param cimport BKZParam
from decl cimport mat_gso_mpz_d, mat_gso_mpz_ld, mat_gso_mpz_dpe, mat_gso_mpz_mpfr, vector_fp_nr_t, fp_nr_t
from decl cimport mat_gso_long_d, mat_gso_long_ld, mat_gso_long_dpe, mat_gso_long_mpfr, mat_gso_gso_t
from decl cimport d_t, ld_t
from fplll cimport BKZAutoAbort as BKZAutoAbort_c
from fplll cimport BKZReduction as BKZReduction_c
from fplll cimport BKZ_MAX_LOOPS, BKZ_MAX_TIME, BKZ_DUMP_GSO, BKZ_DEFAULT
from fplll cimport BKZ_VERBOSE, BKZ_NO_LLL, BKZ_BOUNDED_LLL, BKZ_GH_BND, BKZ_AUTO_ABORT
from fplll cimport BKZ_DEF_AUTO_ABORT_SCALE, BKZ_DEF_AUTO_ABORT_MAX_NO_DEC
from fplll cimport BKZ_DEF_GH_FACTOR, BKZ_DEF_MIN_SUCCESS_PROBABILITY
from fplll cimport BKZ_DEF_RERANDOMIZATION_DENSITY
from fplll cimport BKZ_SD_VARIANT, BKZ_SLD_RED
from fplll cimport MatGSO as MatGSO_c

from fplll cimport FP_NR, Z_NR
from fplll cimport FloatType
from fplll cimport RED_BKZ_LOOPS_LIMIT, RED_BKZ_TIME_LIMIT
from fplll cimport bkz_reduction as bkz_reduction_c
from fplll cimport dpe_t
from fplll cimport get_red_status_str
from fplll cimport ZT_MPZ
=======
    from .decl cimport gso_mpz_dd, gso_mpz_qd
    from .decl cimport gso_long_dd, gso_long_qd
    from fpylll.qd.qd cimport dd_real, qd_real

from .decl cimport gso_mpz_d, gso_mpz_ld, gso_mpz_dpe, gso_mpz_mpfr, vector_fp_nr_t, fp_nr_t
from .decl cimport gso_long_d, gso_long_ld, gso_long_dpe, gso_long_mpfr
from .fplll cimport BKZAutoAbort as BKZAutoAbort_c
from .fplll cimport BKZReduction as BKZReduction_c
from .fplll cimport BKZ_MAX_LOOPS, BKZ_MAX_TIME, BKZ_DUMP_GSO, BKZ_DEFAULT
from .fplll cimport BKZ_VERBOSE, BKZ_NO_LLL, BKZ_BOUNDED_LLL, BKZ_GH_BND, BKZ_AUTO_ABORT
from .fplll cimport BKZ_DEF_AUTO_ABORT_SCALE, BKZ_DEF_AUTO_ABORT_MAX_NO_DEC
from .fplll cimport BKZ_DEF_GH_FACTOR, BKZ_DEF_MIN_SUCCESS_PROBABILITY
from .fplll cimport BKZ_DEF_RERANDOMIZATION_DENSITY
from .fplll cimport BKZ_SD_VARIANT, BKZ_SLD_RED

from .fplll cimport FP_NR, Z_NR
from .fplll cimport FloatType
from .fplll cimport RED_BKZ_LOOPS_LIMIT, RED_BKZ_TIME_LIMIT
from .fplll cimport bkz_reduction as bkz_reduction_c
from .fplll cimport dpe_t
from .fplll cimport get_red_status_str
from .fplll cimport ZT_MPZ
>>>>>>> b1004c28
from fpylll.gmp.mpz cimport mpz_t
from fpylll.mpfr.mpfr cimport mpfr_t
from fpylll.util cimport check_delta, check_precision, check_float_type
from fpylll.util import ReductionError
from .integer_matrix cimport IntegerMatrix
from fpylll.config import default_strategy, default_strategy_path

cdef class BKZAutoAbort:
    """
    Utility class for aborting BKZ when slope does not improve any longer.
    """
    def __init__(self, MatGSO M, int num_rows, int start_row=0):
        """
        Create new auto abort object.

        :param M: GSO matrix
        :param num_rows: number of rows
        :param start_row: start at this row

        """

        assert(M._alg == mat_gso_gso_t)

        if M._type == mat_gso_mpz_d:
            self._type = mat_gso_mpz_d
            self._core.mpz_d = new BKZAutoAbort_c[Z_NR[mpz_t], FP_NR[d_t]]((<MatGSO_c[Z_NR[mpz_t], FP_NR[d_t]]*>M._core.mpz_d)[0],
                                                                           num_rows,
                                                                           start_row)
        elif M._type == mat_gso_long_d:
            self._type = mat_gso_long_d
            self._core.long_d = new BKZAutoAbort_c[Z_NR[long], FP_NR[d_t]]((<MatGSO_c[Z_NR[long], FP_NR[d_t]]*>M._core.long_d)[0],
                                                                           num_rows,
                                                                           start_row)
        elif M._type == mat_gso_mpz_ld:
            IF HAVE_LONG_DOUBLE:
                self._type = mat_gso_mpz_ld
                self._core.mpz_ld = new BKZAutoAbort_c[Z_NR[mpz_t], FP_NR[ld_t]]((<MatGSO_c[Z_NR[mpz_t], FP_NR[ld_t]]*>M._core.mpz_ld)[0],
                                                                                 num_rows,
                                                                                 start_row)
        elif M._type == mat_gso_long_ld:
            IF HAVE_LONG_DOUBLE:
                self._type = mat_gso_long_ld
                self._core.long_ld = new BKZAutoAbort_c[Z_NR[long], FP_NR[longdouble]]((<MatGSO_c[Z_NR[long], FP_NR[ld_t]]*>M._core.long_ld)[0],
                                                                                       num_rows,
                                                                                       start_row)
            ELSE:
                raise RuntimeError("BKZAutoAbort object '%s' has no core."%self)
        elif M._type == mat_gso_mpz_dpe:
            self._type = mat_gso_mpz_dpe
            self._core.mpz_dpe = new BKZAutoAbort_c[Z_NR[mpz_t], FP_NR[dpe_t]]((<MatGSO_c[Z_NR[mpz_t], FP_NR[dpe_t]]*>M._core.mpz_dpe)[0],
                                                                               num_rows,
                                                                               start_row)
        elif M._type == mat_gso_long_dpe:
            self._type = mat_gso_long_dpe
            self._core.long_dpe = new BKZAutoAbort_c[Z_NR[long], FP_NR[dpe_t]]((<MatGSO_c[Z_NR[long], FP_NR[dpe_t]]*>M._core.long_dpe)[0],
                                                                               num_rows,
                                                                               start_row)
        elif M._type == mat_gso_mpz_mpfr:
            self._type = mat_gso_mpz_mpfr
            self._core.mpz_mpfr = new BKZAutoAbort_c[Z_NR[mpz_t], FP_NR[mpfr_t]]((<MatGSO_c[Z_NR[mpz_t], FP_NR[mpfr_t]]*>M._core.mpz_mpfr)[0],
                                                                                 num_rows,
                                                                                 start_row)
        elif M._type == mat_gso_long_mpfr:
            self._type = mat_gso_long_mpfr
            self._core.long_mpfr = new BKZAutoAbort_c[Z_NR[long], FP_NR[mpfr_t]]((<MatGSO_c[Z_NR[long], FP_NR[mpfr_t]]*>M._core.long_mpfr)[0],
                                                                                 num_rows,
                                                                                 start_row)
        else:
            IF HAVE_QD:
                if M._type == mat_gso_mpz_dd:
                    self._type = mat_gso_mpz_dd
                    self._core.mpz_dd = new BKZAutoAbort_c[Z_NR[mpz_t], FP_NR[dd_t]]((<MatGSO_c[Z_NR[mpz_t], FP_NR[dd_t]]*>M._core.mpz_dd)[0],
                                                                                     num_rows,
                                                                                     start_row)
                elif M._type == mat_gso_long_dd:
                    self._type = mat_gso_long_dd
                    self._core.long_dd = new BKZAutoAbort_c[Z_NR[long], FP_NR[dd_t]]((<MatGSO_c[Z_NR[long], FP_NR[dd_t]]*>M._core.long_dd)[0],
                                                                                     num_rows,
                                                                                     start_row)
                elif M._type == mat_gso_mpz_qd:
                    self._type = mat_gso_mpz_qd
                    self._core.mpz_qd = new BKZAutoAbort_c[Z_NR[mpz_t], FP_NR[qd_t]]((<MatGSO_c[Z_NR[mpz_t], FP_NR[qd_t]]*>M._core.mpz_qd)[0],
                                                                                     num_rows,
                                                                                     start_row)
                elif M._type == mat_gso_long_qd:
                    self._type = mat_gso_long_qd
                    self._core.long_qd = new BKZAutoAbort_c[Z_NR[long], FP_NR[qd_t]]((<MatGSO_c[Z_NR[long], FP_NR[qd_t]]*>M._core.long_qd)[0],
                                                                                     num_rows,
                                                                                     start_row)
                else:
                    raise RuntimeError("BKZAutoAbort object '%s' has no core."%self)
            ELSE:
                raise RuntimeError("BKZAutoAbort object '%s' has no core."%self)

        self.M = M

    def test_abort(self, scale=1.0, int max_no_dec=5):
        """
        Test if new slope fails to be smaller than `scale * old_slope`
        for `max_no_dec` iterations.

        :param scale: target decrease
        :param int max_no_dec: number of rounds allowed to be stuck
        """
        if self._type == mat_gso_mpz_d:
            return self._core.mpz_d.test_abort(scale, max_no_dec)
        elif self._type == mat_gso_long_d:
            return self._core.long_d.test_abort(scale, max_no_dec)
        elif self._type == mat_gso_mpz_ld:
            IF HAVE_LONG_DOUBLE:
                return self._core.mpz_ld.test_abort(scale, max_no_dec)
            ELSE:
                raise RuntimeError("BKZAutoAbort object '%s' has no core."%self)
        elif self._type == mat_gso_long_ld:
            IF HAVE_LONG_DOUBLE:
                return self._core.long_ld.test_abort(scale, max_no_dec)
            ELSE:
                raise RuntimeError("BKZAutoAbort object '%s' has no core."%self)
        elif self._type == mat_gso_mpz_dpe:
            return self._core.mpz_dpe.test_abort(scale, max_no_dec)
        elif self._type == mat_gso_long_dpe:
            return self._core.long_dpe.test_abort(scale, max_no_dec)
        elif self._type == mat_gso_mpz_mpfr:
            return self._core.mpz_mpfr.test_abort(scale, max_no_dec)
        elif self._type == mat_gso_long_mpfr:
            return self._core.long_mpfr.test_abort(scale, max_no_dec)
        else:
            IF HAVE_QD:
                if self._type == mat_gso_mpz_dd:
                    return self._core.mpz_dd.test_abort(scale, max_no_dec)
                elif self._type == mat_gso_long_dd:
                    return self._core.long_dd.test_abort(scale, max_no_dec)
                elif self._type == mat_gso_mpz_qd:
                    return self._core.mpz_qd.test_abort(scale, max_no_dec)
                elif self._type == mat_gso_long_qd:
                    return self._core.long_qd.test_abort(scale, max_no_dec)

        raise RuntimeError("BKZAutoAbort object '%s' has no core."%self)


cdef class BKZReduction:
    def __init__(self, MatGSO M, LLLReduction lll_obj, BKZParam param):
        """Construct new BKZ object.

        :param M: GSO object
        :param lll_obj: LLL object called as a subroutine
        :param param: parameters

        """
        self.M = M
        self.lll_obj = lll_obj
        self.param = param
        self._type = M._type

        if M._type == mat_gso_mpz_d:
            self._type = mat_gso_mpz_d
            self._core.mpz_d = new BKZReduction_c[Z_NR[mpz_t], FP_NR[double]]((<MatGSO_c[Z_NR[mpz_t], FP_NR[double]]*>self.M._core.mpz_d)[0],
                                                                              self.lll_obj._core.mpz_d[0],
                                                                              param.o[0])
        elif M._type == mat_gso_mpz_ld:
            IF HAVE_LONG_DOUBLE:
                self._type = mat_gso_mpz_ld
                self._core.mpz_ld = new BKZReduction_c[Z_NR[mpz_t], FP_NR[ld_t]]((<MatGSO_c[Z_NR[mpz_t], FP_NR[ld_t]]*>self.M._core.mpz_ld)[0],
                                                                                 self.lll_obj._core.mpz_ld[0],
                                                                                 param.o[0])
            ELSE:
                raise RuntimeError("BKZAutoAbort object '%s' has no core."%self)
        elif M._type == mat_gso_mpz_dpe:
            self._type = mat_gso_mpz_dpe
            self._core.mpz_dpe = new BKZReduction_c[Z_NR[mpz_t], FP_NR[dpe_t]]((<MatGSO_c[Z_NR[mpz_t], FP_NR[dpe_t]]*>self.M._core.mpz_dpe)[0],
                                                                               self.lll_obj._core.mpz_dpe[0],
                                                                               param.o[0])
        elif M._type == mat_gso_mpz_mpfr:
            self._type = mat_gso_mpz_mpfr
            self._core.mpz_mpfr = new BKZReduction_c[Z_NR[mpz_t], FP_NR[mpfr_t]]((<MatGSO_c[Z_NR[mpz_t], FP_NR[mpfr_t]]*>self.M._core.mpz_mpfr)[0],
                                                                                 self.lll_obj._core.mpz_mpfr[0],
                                                                                 param.o[0])
        elif M._type == mat_gso_long_d:
            self._type = mat_gso_long_d
            self._core.long_d = new BKZReduction_c[Z_NR[long], FP_NR[double]]((<MatGSO_c[Z_NR[long], FP_NR[double]]*>self.M._core.long_d)[0],
                                                                              self.lll_obj._core.long_d[0],
                                                                              param.o[0])
        elif M._type == mat_gso_long_ld:
            IF HAVE_LONG_DOUBLE:
                self._type = mat_gso_long_ld
                self._core.long_ld = new BKZReduction_c[Z_NR[long], FP_NR[ld_t]]((<MatGSO_c[Z_NR[long], FP_NR[ld_t]]*>self.M._core.long_ld)[0],
                                                                                 self.lll_obj._core.long_ld[0],
                                                                                 param.o[0])
            ELSE:
                raise RuntimeError("BKZAutoAbort object '%s' has no core."%self)
        elif M._type == mat_gso_long_dpe:
            self._type = mat_gso_long_dpe
            self._core.long_dpe = new BKZReduction_c[Z_NR[long], FP_NR[dpe_t]]((<MatGSO_c[Z_NR[long], FP_NR[dpe_t]]*>self.M._core.long_dpe)[0],
                                                                               self.lll_obj._core.long_dpe[0],
                                                                               param.o[0])
        elif M._type == mat_gso_long_mpfr:
            self._type = mat_gso_long_mpfr
            self._core.long_mpfr = new BKZReduction_c[Z_NR[long], FP_NR[mpfr_t]]((<MatGSO_c[Z_NR[long], FP_NR[mpfr_t]]*>self.M._core.long_mpfr)[0],
                                                                                 self.lll_obj._core.long_mpfr[0],
                                                                                 param.o[0])
        else:
            IF HAVE_QD:
                if M._type == mat_gso_mpz_dd:
                    self._type = mat_gso_mpz_dd
                    self._core.mpz_dd = new BKZReduction_c[Z_NR[mpz_t], FP_NR[dd_t]]((<MatGSO_c[Z_NR[mpz_t], FP_NR[dd_t]]*>self.M._core.mpz_dd)[0],
                                                                           self.lll_obj._core.mpz_dd[0],
                                                                           param.o[0])
                elif M._type == mat_gso_mpz_qd:
                    self._type = mat_gso_mpz_qd
                    self._core.mpz_qd = new BKZReduction_c[Z_NR[mpz_t], FP_NR[qd_t]]((<MatGSO_c[Z_NR[mpz_t], FP_NR[qd_t]]*>self.M._core.mpz_qd)[0],
                                                                           self.lll_obj._core.mpz_qd[0],
                                                                           param.o[0])
                elif M._type == mat_gso_long_dd:
                    self._type = mat_gso_long_dd
                    self._core.long_dd = new BKZReduction_c[Z_NR[long], FP_NR[dd_t]]((<MatGSO_c[Z_NR[long], FP_NR[dd_t]]*>self.M._core.long_dd)[0],
                                                                           self.lll_obj._core.long_dd[0],
                                                                           param.o[0])
                elif M._type == mat_gso_long_qd:
                    self._type = mat_gso_long_qd
                    self._core.long_qd = new BKZReduction_c[Z_NR[long], FP_NR[qd_t]]((<MatGSO_c[Z_NR[long], FP_NR[qd_t]]*>self.M._core.long_qd)[0],
                                                                           self.lll_obj._core.long_qd[0],
                                                                           param.o[0])
                else:
                    raise RuntimeError("MatGSO object '%s' has no core."%M)
            ELSE:
                raise RuntimeError("MatGSO object '%s' has no core."%M)

    def __dealloc__(self):
        if self._type == mat_gso_mpz_d:
            del self._core.mpz_d
        IF HAVE_LONG_DOUBLE:
            if self._type == mat_gso_mpz_ld:
                del self._core.mpz_ld
        if self._type == mat_gso_mpz_dpe:
            del self._core.mpz_dpe
        IF HAVE_QD:
            if self._type == mat_gso_mpz_dd:
                del self._core.mpz_dd
            if self._type == mat_gso_mpz_qd:
                del self._core.mpz_qd
        if self._type == mat_gso_mpz_mpfr:
            del self._core.mpz_mpfr
        if self._type == mat_gso_long_d:
            del self._core.long_d
        IF HAVE_LONG_DOUBLE:
            if self._type == mat_gso_long_ld:
                del self._core.long_ld
        if self._type == mat_gso_long_dpe:
            del self._core.long_dpe
        IF HAVE_QD:
            if self._type == mat_gso_long_dd:
                del self._core.long_dd
            if self._type == mat_gso_long_qd:
                del self._core.long_qd
        if self._type == mat_gso_long_mpfr:
            del self._core.long_mpfr

    def __reduce__(self):
        """
        Make sure attempts at pickling raise an error until proper pickling is implemented.
        """
        raise NotImplementedError

    def __call__(self):
        """
        Call BKZ, SD-BKZ or slide reduction.

        ..  note ::

            To enable the latter, set flags ``BKZ.SLD_RED`` or ``BKZ.SD_VARIANT`` when calling
            the constructor of this class.

        """
        if self._type == mat_gso_mpz_d:
            sig_on()
            r = self._core.mpz_d.bkz()
            sig_off()
        elif self._type == mat_gso_mpz_ld:
            IF HAVE_LONG_DOUBLE:
                sig_on()
                r = self._core.mpz_ld.bkz()
                sig_off()
            ELSE:
                raise RuntimeError("BKZAutoAbort object '%s' has no core."%self)
        elif self._type == mat_gso_mpz_dpe:
            sig_on()
            r = self._core.mpz_dpe.bkz()
            sig_off()
        elif self._type == mat_gso_mpz_mpfr:
            sig_on()
            r= self._core.mpz_mpfr.bkz()
            sig_off()
        elif self._type == mat_gso_long_d:
            sig_on()
            r = self._core.long_d.bkz()
            sig_off()
        elif self._type == mat_gso_long_ld:
            IF HAVE_LONG_DOUBLE:
                sig_on()
                r = self._core.long_ld.bkz()
                sig_off()
            ELSE:
                raise RuntimeError("BKZAutoAbort object '%s' has no core."%self)
        elif self._type == mat_gso_long_dpe:
            sig_on()
            r = self._core.long_dpe.bkz()
            sig_off()
        elif self._type == mat_gso_long_mpfr:
            sig_on()
            r= self._core.long_mpfr.bkz()
            sig_off()
        else:
            IF HAVE_QD:
                if self._type == mat_gso_mpz_dd:
                    sig_on()
                    r = self._core.mpz_dd.bkz()
                    sig_off()
                elif self._type == mat_gso_mpz_qd:
                    sig_on()
                    r = self._core.mpz_qd.bkz()
                    sig_off()
                elif self._type == mat_gso_long_dd:
                    sig_on()
                    r = self._core.long_dd.bkz()
                    sig_off()
                elif self._type == mat_gso_long_qd:
                    sig_on()
                    r = self._core.long_qd.bkz()
                    sig_off()
                else:
                    raise RuntimeError("BKZReduction object '%s' has no core."%self)
        return bool(r)

    def svp_preprocessing(self, int kappa, int block_size, BKZParam param):
        """Preprocess before calling (Dual-)SVP oracle.

        :param kappa: index
        :param block_size: block size
        :param param: reduction parameters

        """
        if kappa < 0 or kappa >= self.M.d:
            raise ValueError("kappa %d out of bounds (0, %d)"%(kappa, self.M.d))
        if block_size < 2 or block_size > self.M.d:
            raise ValueError("block size %d out of bounds (2, %d)"%(block_size, self.M.d))

        r = True

        if self._type == mat_gso_mpz_d:
            sig_on()
            r = self._core.mpz_d.svp_preprocessing(kappa, block_size, param.o[0])
            sig_off()
        elif self._type == mat_gso_mpz_ld:
            IF HAVE_LONG_DOUBLE:
                sig_on()
                r = self._core.mpz_ld.svp_preprocessing(kappa, block_size, param.o[0])
                sig_off()
            ELSE:
                raise RuntimeError("BKZAutoAbort object '%s' has no core."%self)
        elif self._type == mat_gso_mpz_dpe:
            sig_on()
            r = self._core.mpz_dpe.svp_preprocessing(kappa, block_size, param.o[0])
            sig_off()
        elif self._type == mat_gso_mpz_mpfr:
            sig_on()
            r= self._core.mpz_mpfr.svp_preprocessing(kappa, block_size, param.o[0])
            sig_off()
        elif self._type == mat_gso_long_d:
            sig_on()
            r = self._core.long_d.svp_preprocessing(kappa, block_size, param.o[0])
            sig_off()
        elif self._type == mat_gso_long_ld:
            IF HAVE_LONG_DOUBLE:
                sig_on()
                r = self._core.long_ld.svp_preprocessing(kappa, block_size, param.o[0])
                sig_off()
            ELSE:
                raise RuntimeError("BKZAutoAbort object '%s' has no core."%self)
        elif self._type == mat_gso_long_dpe:
            sig_on()
            r = self._core.long_dpe.svp_preprocessing(kappa, block_size, param.o[0])
            sig_off()
        elif self._type == mat_gso_long_mpfr:
            sig_on()
            r= self._core.long_mpfr.svp_preprocessing(kappa, block_size, param.o[0])
            sig_off()
        else:
            IF HAVE_QD:
                if self._type == mat_gso_mpz_dd:
                    sig_on()
                    r = self._core.mpz_dd.svp_preprocessing(kappa, block_size, param.o[0])
                    sig_off()
                elif self._type == mat_gso_mpz_qd:
                    sig_on()
                    r = self._core.mpz_qd.svp_preprocessing(kappa, block_size, param.o[0])
                    sig_off()
                elif self._type == mat_gso_long_dd:
                    sig_on()
                    r = self._core.long_dd.svp_preprocessing(kappa, block_size, param.o[0])
                    sig_off()
                elif self._type == mat_gso_long_qd:
                    sig_on()
                    r = self._core.long_qd.svp_preprocessing(kappa, block_size, param.o[0])
                    sig_off()
                else:
                    raise RuntimeError("BKZReduction object '%s' has no core."%self)

        return bool(r)

    def svp_postprocessing(self, int kappa, int block_size, tuple solution):
        """Insert solution into basis after SVP oracle call

        :param kappa: index
        :param block_size: block size
        :param solution: solution to insert

        """
        cdef vector_fp_nr_t solution_
        cdef fp_nr_t t

        if kappa < 0 or kappa >= self.M.d:
            raise ValueError("kappa %d out of bounds (0, %d)"%(kappa, self.M.d))
        if block_size < 2 or block_size > self.M.d:
            raise ValueError("block size %d out of bounds (2, %d)"%(block_size, self.M.d))

        r = True

        if self._type == mat_gso_mpz_d:
            for s in solution:
                t.d = float(s)
                solution_.d.push_back(t.d)
            sig_on()
            r = self._core.mpz_d.svp_postprocessing(kappa, block_size, solution_.d)
            sig_off()
        elif self._type == mat_gso_mpz_ld:
            IF HAVE_LONG_DOUBLE:
                for s in solution:
                    t.ld = float(s)
                    solution_.ld.push_back(t.ld)
                sig_on()
                r = self._core.mpz_ld.svp_postprocessing(kappa, block_size, solution_.ld)
                sig_off()
            ELSE:
                raise RuntimeError("BKZAutoAbort object '%s' has no core."%self)
        elif self._type == mat_gso_mpz_dpe:
            for s in solution:
                t.dpe = float(s)
                solution_.dpe.push_back(t.dpe)
            sig_on()
            r = self._core.mpz_dpe.svp_postprocessing(kappa, block_size, solution_.dpe)
            sig_off()
        elif self._type == mat_gso_mpz_mpfr:
            for s in solution:
                t.mpfr = float(s)
                solution_.mpfr.push_back(t.mpfr)
            sig_on()
            r= self._core.mpz_mpfr.svp_postprocessing(kappa, block_size, solution_.mpfr)
            sig_off()
        elif self._type == mat_gso_long_d:
            for s in solution:
                t.d = float(s)
                solution_.d.push_back(t.d)
            sig_on()
            r = self._core.long_d.svp_postprocessing(kappa, block_size, solution_.d)
            sig_off()
        elif self._type == mat_gso_long_ld:
            IF HAVE_LONG_DOUBLE:
                for s in solution:
                    t.ld = float(s)
                    solution_.ld.push_back(t.ld)
                sig_on()
                r = self._core.long_ld.svp_postprocessing(kappa, block_size, solution_.ld)
                sig_off()
            ELSE:
                raise RuntimeError("BKZAutoAbort object '%s' has no core."%self)
        elif self._type == mat_gso_long_dpe:
            for s in solution:
                t.dpe = float(s)
                solution_.dpe.push_back(t.dpe)
            sig_on()
            r = self._core.long_dpe.svp_postprocessing(kappa, block_size, solution_.dpe)
            sig_off()
        elif self._type == mat_gso_long_mpfr:
            for s in solution:
                t.mpfr = float(s)
                solution_.mpfr.push_back(t.mpfr)
            sig_on()
            r= self._core.long_mpfr.svp_postprocessing(kappa, block_size, solution_.mpfr)
            sig_off()
        else:
            IF HAVE_QD:
                if self._type == mat_gso_mpz_dd:
                    for s in solution:
                        t.dd = float(s)
                        solution_.dd.push_back(t.dd)
                    sig_on()
                    r = self._core.mpz_dd.svp_postprocessing(kappa, block_size, solution_.dd)
                    sig_off()
                elif self._type == mat_gso_mpz_qd:
                    for s in solution:
                        t.qd = float(s)
                        solution_.qd.push_back(t.qd)
                    sig_on()
                    r = self._core.mpz_qd.svp_postprocessing(kappa, block_size, solution_.qd)
                    sig_off()
                elif self._type == mat_gso_long_dd:
                    for s in solution:
                        t.dd = float(s)
                        solution_.dd.push_back(t.dd)
                    sig_on()
                    r = self._core.long_dd.svp_postprocessing(kappa, block_size, solution_.dd)
                    sig_off()
                elif self._type == mat_gso_long_qd:
                    for s in solution:
                        t.qd = float(s)
                        solution_.qd.push_back(t.qd)
                    sig_on()
                    r = self._core.long_qd.svp_postprocessing(kappa, block_size, solution_.qd)
                    sig_off()
                else:
                    raise RuntimeError("BKZReduction object '%s' has no core."%self)

        return bool(r)

    def svp_reduction(self, int kappa, int block_size, BKZParam param, dual=False):
        """Run (Dual-)SVP reduction (incl. pre and postprocessing)

        :param kappa: index
        :param block_size: block size
        :param param: reduction parameters
        :param dual: dual or primal reduction

        """
        if kappa < 0 or kappa >= self.M.d:
            raise ValueError("kappa %d out of bounds (0, %d)"%(kappa, self.M.d))
        if block_size < 2 or block_size > self.M.d:
            raise ValueError("block size %d out of bounds (2, %d)"%(block_size, self.M.d))

        r = True

        if self._type == mat_gso_mpz_d:
            sig_on()
            r = self._core.mpz_d.svp_reduction(kappa, block_size, param.o[0], int(dual))
            sig_off()
        elif self._type == mat_gso_mpz_ld:
            IF HAVE_LONG_DOUBLE:
                sig_on()
                r = self._core.mpz_ld.svp_reduction(kappa, block_size, param.o[0], dual)
                sig_off()
            ELSE:
                raise RuntimeError("BKZAutoAbort object '%s' has no core."%self)
        elif self._type == mat_gso_mpz_dpe:
            sig_on()
            r = self._core.mpz_dpe.svp_reduction(kappa, block_size, param.o[0], dual)
            sig_off()
        elif self._type == mat_gso_mpz_mpfr:
            sig_on()
            r= self._core.mpz_mpfr.svp_reduction(kappa, block_size, param.o[0], dual)
            sig_off()
        elif self._type == mat_gso_long_d:
            sig_on()
            r = self._core.long_d.svp_reduction(kappa, block_size, param.o[0], int(dual))
            sig_off()
        elif self._type == mat_gso_long_ld:
            IF HAVE_LONG_DOUBLE:
                sig_on()
                r = self._core.long_ld.svp_reduction(kappa, block_size, param.o[0], dual)
                sig_off()
            ELSE:
                raise RuntimeError("BKZAutoAbort object '%s' has no core."%self)
        elif self._type == mat_gso_long_dpe:
            sig_on()
            r = self._core.long_dpe.svp_reduction(kappa, block_size, param.o[0], dual)
            sig_off()
        elif self._type == mat_gso_long_mpfr:
            sig_on()
            r= self._core.long_mpfr.svp_reduction(kappa, block_size, param.o[0], dual)
            sig_off()
        else:
            IF HAVE_QD:
                if self._type == mat_gso_mpz_dd:
                    sig_on()
                    r = self._core.mpz_dd.svp_reduction(kappa, block_size, param.o[0], dual)
                    sig_off()
                elif self._type == mat_gso_mpz_qd:
                    sig_on()
                    r = self._core.mpz_qd.svp_reduction(kappa, block_size, param.o[0], dual)
                    sig_off()
                elif self._type == mat_gso_long_dd:
                    sig_on()
                    r = self._core.long_dd.svp_reduction(kappa, block_size, param.o[0], dual)
                    sig_off()
                elif self._type == mat_gso_long_qd:
                    sig_on()
                    r = self._core.long_qd.svp_reduction(kappa, block_size, param.o[0], dual)
                    sig_off()
                else:
                    raise RuntimeError("BKZReduction object '%s' has no core."%self)
        return bool(r)

    def tour(self, int loop, BKZParam param, int min_row, int max_row):
        """One BKZ tour.

        :param loop: loop index
        :param param: reduction parameters
        :param min_row: start row
        :param max_row: maximum row to consider (exclusive)
        :returns: tuple ``(clean, max_kappa)`` where ``clean == True``
                  if no changes were made, and ``max_kappa`` is the
                  maximum index for which no changes were made.
        """
        if min_row < 0 or min_row >= self.M.d:
            raise ValueError("min row %d out of bounds (0, %d)"%(min_row, self.M.d))
        if max_row < min_row or max_row > self.M.d:
            raise ValueError("max row %d out of bounds (%d, %d)"%(max_row, min_row, self.M.d))

        r = True
        cdef int kappa_max = 0
        if self._type == mat_gso_mpz_d:
            sig_on()
            r = self._core.mpz_d.tour(loop, kappa_max, param.o[0], min_row, max_row)
            sig_off()
        elif self._type == mat_gso_mpz_ld:
            IF HAVE_LONG_DOUBLE:
                sig_on()
                r = self._core.mpz_ld.tour(loop, kappa_max, param.o[0], min_row, max_row)
                sig_off()
            ELSE:
                raise RuntimeError("BKZAutoAbort object '%s' has no core."%self)
        elif self._type == mat_gso_mpz_dpe:
            sig_on()
            r = self._core.mpz_dpe.tour(loop, kappa_max, param.o[0], min_row, max_row)
            sig_off()
        elif self._type == mat_gso_mpz_mpfr:
            sig_on()
            r= self._core.mpz_mpfr.tour(loop, kappa_max, param.o[0], min_row, max_row)
            sig_off()
        elif self._type == mat_gso_long_d:
            sig_on()
            r = self._core.long_d.tour(loop, kappa_max, param.o[0], min_row, max_row)
            sig_off()
        elif self._type == mat_gso_long_ld:
            IF HAVE_LONG_DOUBLE:
                sig_on()
                r = self._core.long_ld.tour(loop, kappa_max, param.o[0], min_row, max_row)
                sig_off()
            ELSE:
                raise RuntimeError("BKZAutoAbort object '%s' has no core."%self)
        elif self._type == mat_gso_long_dpe:
            sig_on()
            r = self._core.long_dpe.tour(loop, kappa_max, param.o[0], min_row, max_row)
            sig_off()
        elif self._type == mat_gso_long_mpfr:
            sig_on()
            r= self._core.long_mpfr.tour(loop, kappa_max, param.o[0], min_row, max_row)
            sig_off()
        else:
            IF HAVE_QD:
                if self._type == mat_gso_mpz_dd:
                    sig_on()
                    r = self._core.mpz_dd.tour(loop, kappa_max, param.o[0], min_row, max_row)
                    sig_off()
                elif self._type == mat_gso_mpz_qd:
                    sig_on()
                    r = self._core.mpz_qd.tour(loop, kappa_max, param.o[0], min_row, max_row)
                    sig_off()
                elif self._type == mat_gso_long_dd:
                    sig_on()
                    r = self._core.long_dd.tour(loop, kappa_max, param.o[0], min_row, max_row)
                    sig_off()
                elif self._type == mat_gso_long_qd:
                    sig_on()
                    r = self._core.long_qd.tour(loop, kappa_max, param.o[0], min_row, max_row)
                    sig_off()
                else:
                    raise RuntimeError("BKZReduction object '%s' has no core."%self)
        return bool(r), kappa_max

    def sd_tour(self, int loop, BKZParam param, int min_row, int max_row):
        """One Dual-BKZ tour.

        :param loop: loop index
        :param param: reduction parameters
        :param min_row: start row
        :param max_row: maximum row to consider (exclusive)

        :returns: ``True`` if no changes were made, ``False`` otherwise.
        """
        if min_row < 0 or min_row >= self.M.d:
            raise ValueError("min row %d out of bounds (0, %d)"%(min_row, self.M.d))
        if max_row < min_row or max_row > self.M.d:
            raise ValueError("max row %d out of bounds (%d, %d)"%(max_row, min_row, self.M.d))

        r = True

        if self._type == mat_gso_mpz_d:
            sig_on()
            r = self._core.mpz_d.sd_tour(loop, param.o[0], min_row, max_row)
            sig_off()
        elif self._type == mat_gso_mpz_ld:
            IF HAVE_LONG_DOUBLE:
                sig_on()
                r = self._core.mpz_ld.sd_tour(loop, param.o[0], min_row, max_row)
                sig_off()
            ELSE:
                raise RuntimeError("BKZAutoAbort object '%s' has no core."%self)
        elif self._type == mat_gso_mpz_dpe:
            sig_on()
            r = self._core.mpz_dpe.sd_tour(loop, param.o[0], min_row, max_row)
            sig_off()
        elif self._type == mat_gso_mpz_mpfr:
            sig_on()
            r= self._core.mpz_mpfr.sd_tour(loop, param.o[0], min_row, max_row)
            sig_off()
        elif self._type == mat_gso_long_d:
            sig_on()
            r = self._core.long_d.sd_tour(loop, param.o[0], min_row, max_row)
            sig_off()
        elif self._type == mat_gso_long_ld:
            IF HAVE_LONG_DOUBLE:
                sig_on()
                r = self._core.long_ld.sd_tour(loop, param.o[0], min_row, max_row)
                sig_off()
            ELSE:
                raise RuntimeError("BKZAutoAbort object '%s' has no core."%self)
        elif self._type == mat_gso_long_dpe:
            sig_on()
            r = self._core.long_dpe.sd_tour(loop, param.o[0], min_row, max_row)
            sig_off()
        elif self._type == mat_gso_long_mpfr:
            sig_on()
            r= self._core.long_mpfr.sd_tour(loop, param.o[0], min_row, max_row)
            sig_off()
        else:
            IF HAVE_QD:
                if self._type == mat_gso_mpz_dd:
                    sig_on()
                    r = self._core.mpz_dd.sd_tour(loop, param.o[0], min_row, max_row)
                    sig_off()
                elif self._type == mat_gso_mpz_qd:
                    sig_on()
                    r = self._core.mpz_qd.sd_tour(loop, param.o[0], min_row, max_row)
                    sig_off()
                elif self._type == mat_gso_long_dd:
                    sig_on()
                    r = self._core.long_dd.sd_tour(loop, param.o[0], min_row, max_row)
                    sig_off()
                elif self._type == mat_gso_long_qd:
                    sig_on()
                    r = self._core.long_qd.sd_tour(loop, param.o[0], min_row, max_row)
                    sig_off()
                else:
                    raise RuntimeError("BKZReduction object '%s' has no core."%self)

        return bool(r)

    def slide_tour(self, int loop, BKZParam param, int min_row, int max_row):
        """One slide reduction tour.

        :param loop: loop index
        :param param: reduction parameters
        :param min_row: start row
        :param max_row: maximum row to consider (exclusive)

        :returns: ``True`` if no changes were made, ``False`` otherwise.

        ..  note ::

            You must run ``lll_obj()`` before calling this function, otherwise
            this function will produce an error.
        """
        if min_row < 0 or min_row >= self.M.d:
            raise ValueError("min row %d out of bounds (0, %d)"%(min_row, self.M.d))
        if max_row < min_row or max_row > self.M.d:
            raise ValueError("max row %d out of bounds (%d, %d)"%(max_row, min_row, self.M.d))

        r = True

        if self._type == mat_gso_mpz_d:
            sig_on()
            r = self._core.mpz_d.slide_tour(loop, param.o[0], min_row, max_row)
            sig_off()
        elif self._type == mat_gso_mpz_ld:
            IF HAVE_LONG_DOUBLE:
                sig_on()
                r = self._core.mpz_ld.slide_tour(loop, param.o[0], min_row, max_row)
                sig_off()
            ELSE:
                raise RuntimeError("BKZAutoAbort object '%s' has no core."%self)
        elif self._type == mat_gso_mpz_dpe:
            sig_on()
            r = self._core.mpz_dpe.slide_tour(loop, param.o[0], min_row, max_row)
            sig_off()
        elif self._type == mat_gso_mpz_mpfr:
            sig_on()
            r= self._core.mpz_mpfr.slide_tour(loop, param.o[0], min_row, max_row)
            sig_off()
        elif self._type == mat_gso_long_d:
            sig_on()
            r = self._core.long_d.slide_tour(loop, param.o[0], min_row, max_row)
            sig_off()
        elif self._type == mat_gso_long_ld:
            IF HAVE_LONG_DOUBLE:
                sig_on()
                r = self._core.long_ld.slide_tour(loop, param.o[0], min_row, max_row)
                sig_off()
            ELSE:
                raise RuntimeError("BKZAutoAbort object '%s' has no core."%self)
        elif self._type == mat_gso_long_dpe:
            sig_on()
            r = self._core.long_dpe.slide_tour(loop, param.o[0], min_row, max_row)
            sig_off()
        elif self._type == mat_gso_long_mpfr:
            sig_on()
            r= self._core.long_mpfr.slide_tour(loop, param.o[0], min_row, max_row)
            sig_off()
        else:
            IF HAVE_QD:
                if self._type == mat_gso_mpz_dd:
                    sig_on()
                    r = self._core.mpz_dd.slide_tour(loop, param.o[0], min_row, max_row)
                    sig_off()
                elif self._type == mat_gso_mpz_qd:
                    sig_on()
                    r = self._core.mpz_qd.slide_tour(loop, param.o[0], min_row, max_row)
                    sig_off()
                elif self._type == mat_gso_long_dd:
                    sig_on()
                    r = self._core.long_dd.slide_tour(loop, param.o[0], min_row, max_row)
                    sig_off()
                elif self._type == mat_gso_long_qd:
                    sig_on()
                    r = self._core.long_qd.slide_tour(loop, param.o[0], min_row, max_row)
                    sig_off()
                else:
                    raise RuntimeError("BKZReduction object '%s' has no core."%self)

        return bool(r)

    def hkz(self, BKZParam param, int min_row, int max_row):
        """HKZ reduction between ``min_row`` and ``max_row``.

        :param param: reduction parameters
        :param min_row: start row
        :param max_row: maximum row to consider (exclusive)

        :returns: ``True`` if no changes were made, ``False`` otherwise.

        """

        if min_row < 0 or min_row >= self.M.d:
            raise ValueError("min row %d out of bounds (0, %d)"%(min_row, self.M.d))
        if max_row < min_row or max_row > self.M.d:
            raise ValueError("max row %d out of bounds (%d, %d)"%(max_row, min_row, self.M.d))

        r = True
        cdef int kappa_max = 0

        if self._type == mat_gso_mpz_d:
            sig_on()
            r = self._core.mpz_d.hkz(kappa_max, param.o[0], min_row, max_row)
            sig_off()
        elif self._type == mat_gso_mpz_ld:
            IF HAVE_LONG_DOUBLE:
                sig_on()
                r = self._core.mpz_ld.hkz(kappa_max, param.o[0], min_row, max_row)
                sig_off()
            ELSE:
                raise RuntimeError("BKZAutoAbort object '%s' has no core."%self)
        elif self._type == mat_gso_mpz_dpe:
            sig_on()
            r = self._core.mpz_dpe.hkz(kappa_max, param.o[0], min_row, max_row)
            sig_off()
        elif self._type == mat_gso_mpz_mpfr:
            sig_on()
            r= self._core.mpz_mpfr.hkz(kappa_max, param.o[0], min_row, max_row)
            sig_off()
        elif self._type == mat_gso_long_d:
            sig_on()
            r = self._core.long_d.hkz(kappa_max, param.o[0], min_row, max_row)
            sig_off()
        elif self._type == mat_gso_long_ld:
            IF HAVE_LONG_DOUBLE:
                sig_on()
                r = self._core.long_ld.hkz(kappa_max, param.o[0], min_row, max_row)
                sig_off()
            ELSE:
                raise RuntimeError("BKZAutoAbort object '%s' has no core."%self)
        elif self._type == mat_gso_long_dpe:
            sig_on()
            r = self._core.long_dpe.hkz(kappa_max, param.o[0], min_row, max_row)
            sig_off()
        elif self._type == mat_gso_long_mpfr:
            sig_on()
            r= self._core.long_mpfr.hkz(kappa_max, param.o[0], min_row, max_row)
            sig_off()
        else:
            IF HAVE_QD:
                if self._type == mat_gso_mpz_dd:
                    sig_on()
                    r = self._core.mpz_dd.hkz(kappa_max, param.o[0], min_row, max_row)
                    sig_off()
                elif self._type == mat_gso_mpz_qd:
                    sig_on()
                    r = self._core.mpz_qd.hkz(kappa_max, param.o[0], min_row, max_row)
                    sig_off()
                elif self._type == mat_gso_long_dd:
                    sig_on()
                    r = self._core.long_dd.hkz(kappa_max, param.o[0], min_row, max_row)
                    sig_off()
                elif self._type == mat_gso_long_qd:
                    sig_on()
                    r = self._core.long_qd.hkz(kappa_max, param.o[0], min_row, max_row)
                    sig_off()
                else:
                    raise RuntimeError("BKZReduction object '%s' has no core."%self)
        return bool(r), kappa_max

    def rerandomize_block(self, int min_row, int max_row, int density):
        """Rerandomize block between ``min_row`` and ``max_row`` with a transform of ``density``

        :param min_row:
        :param max_row:
        :param density:

        """
        if self._type == mat_gso_mpz_d:
            sig_on()
            self._core.mpz_d.rerandomize_block(min_row, max_row, density)
            sig_off()
        elif self._type == mat_gso_mpz_ld:
            IF HAVE_LONG_DOUBLE:
                sig_on()
                self._core.mpz_ld.rerandomize_block(min_row, max_row, density)
                sig_off()
            ELSE:
                raise RuntimeError("BKZAutoAbort object '%s' has no core."%self)
        elif self._type == mat_gso_mpz_dpe:
            sig_on()
            self._core.mpz_dpe.rerandomize_block(min_row, max_row, density)
            sig_off()
        elif self._type == mat_gso_mpz_mpfr:
            sig_on()
            self._core.mpz_mpfr.rerandomize_block(min_row, max_row, density)
            sig_off()
        elif self._type == mat_gso_long_d:
            sig_on()
            self._core.long_d.rerandomize_block(min_row, max_row, density)
            sig_off()
        elif self._type == mat_gso_long_ld:
            IF HAVE_LONG_DOUBLE:
                sig_on()
                self._core.long_ld.rerandomize_block(min_row, max_row, density)
                sig_off()
            ELSE:
                raise RuntimeError("BKZAutoAbort object '%s' has no core."%self)
        elif self._type == mat_gso_long_dpe:
            sig_on()
            self._core.long_dpe.rerandomize_block(min_row, max_row, density)
            sig_off()
        elif self._type == mat_gso_long_mpfr:
            sig_on()
            self._core.long_mpfr.rerandomize_block(min_row, max_row, density)
            sig_off()
        else:
            IF HAVE_QD:
                if self._type == mat_gso_mpz_dd:
                    sig_on()
                    self._core.mpz_dd.rerandomize_block(min_row, max_row, density)
                    sig_off()
                elif self._type == mat_gso_mpz_qd:
                    sig_on()
                    self._core.mpz_qd.rerandomize_block(min_row, max_row, density)
                    sig_off()
                elif self._type == mat_gso_long_dd:
                    sig_on()
                    self._core.long_dd.rerandomize_block(min_row, max_row, density)
                    sig_off()
                elif self._type == mat_gso_long_qd:
                    sig_on()
                    self._core.long_qd.rerandomize_block(min_row, max_row, density)
                    sig_off()
                else:
                    raise RuntimeError("BKZReduction object '%s' has no core."%self)

    @property
    def status(self):
        """
        Status of this reduction.
        """
        if self._type == mat_gso_mpz_d:
            return self._core.mpz_d.status
        elif self._type == mat_gso_mpz_ld:
            IF HAVE_LONG_DOUBLE:
                return self._core.mpz_ld.status
            ELSE:
                raise RuntimeError("BKZAutoAbort object '%s' has no core."%self)
        elif self._type == mat_gso_mpz_dpe:
            return self._core.mpz_dpe.status
        elif self._type == mat_gso_mpz_mpfr:
            return self._core.mpz_mpfr.status
        elif self._type == mat_gso_long_d:
            return self._core.long_d.status
        elif self._type == mat_gso_long_ld:
            IF HAVE_LONG_DOUBLE:
                return self._core.long_ld.status
            ELSE:
                raise RuntimeError("BKZAutoAbort object '%s' has no core."%self)
        elif self._type == mat_gso_long_dpe:
            return self._core.long_dpe.status
        elif self._type == mat_gso_long_mpfr:
            return self._core.long_mpfr.status
        else:
            IF HAVE_QD:
                if self._type == mat_gso_mpz_dd:
                    return self._core.mpz_dd.status
                elif self._type == mat_gso_mpz_qd:
                    return self._core.mpz_qd.status
                elif self._type == mat_gso_long_dd:
                    return self._core.long_dd.status
                elif self._type == mat_gso_long_qd:
                    return self._core.long_qd.status
                else:
                    raise RuntimeError("BKZReduction object '%s' has no core."%self)

    @property
    def nodes(self):
        """
        Total number of enumeration nodes visited during this reduction.
        """
        if self._type == mat_gso_mpz_d:
            return self._core.mpz_d.nodes
        elif self._type == mat_gso_mpz_ld:
            IF HAVE_LONG_DOUBLE:
                return self._core.mpz_ld.nodes
            ELSE:
                raise RuntimeError("BKZAutoAbort object '%s' has no core."%self)
        elif self._type == mat_gso_mpz_dpe:
            return self._core.mpz_dpe.nodes
        elif self._type == mat_gso_mpz_mpfr:
            return self._core.mpz_mpfr.nodes
        elif self._type == mat_gso_long_d:
            return self._core.long_d.nodes
        elif self._type == mat_gso_long_ld:
            IF HAVE_LONG_DOUBLE:
                return self._core.long_ld.nodes
            ELSE:
                raise RuntimeError("BKZAutoAbort object '%s' has no core."%self)
        elif self._type == mat_gso_long_dpe:
            return self._core.long_dpe.nodes
        elif self._type == mat_gso_long_mpfr:
            return self._core.long_mpfr.nodes
        else:
            IF HAVE_QD:
                if self._type == mat_gso_mpz_dd:
                    return self._core.mpz_dd.nodes
                elif self._type == mat_gso_mpz_qd:
                    return self._core.mpz_qd.nodes
                elif self._type == mat_gso_long_dd:
                    return self._core.long_dd.nodes
                elif self._type == mat_gso_long_qd:
                    return self._core.long_qd.nodes
                else:
                    raise RuntimeError("BKZReduction object '%s' has no core."%self)



def bkz_reduction(IntegerMatrix B, BKZParam o, float_type=None, int precision=0):
    """
    Run BKZ reduction.

    :param IntegerMatrix B: Integer matrix, modified in place.
    :param BKZParam o: BKZ parameters
    :param float_type: either ``None``: for automatic choice or an entry of `fpylll.float_types`
    :param precision: bit precision to use if ``float_tpe`` is ``'mpfr'``

    :returns: modified matrix ``B``
    """
    check_precision(precision)

    cdef FloatType float_type_ = check_float_type(float_type)
    cdef int r = 0

    if B._type != ZT_MPZ:
        raise NotImplementedError("C++ BKZ is not implemented over longs, try the Python version.")

    with nogil:
        sig_on()
        r = bkz_reduction_c(B._core.mpz, NULL, o.o[0], float_type_, precision)
        sig_off()

    if r and r not in (RED_BKZ_LOOPS_LIMIT, RED_BKZ_TIME_LIMIT):
        raise ReductionError( str(get_red_status_str(r)) )

    return B


class BKZ:
    DEFAULT = BKZ_DEFAULT
    VERBOSE = BKZ_VERBOSE
    NO_LLL = BKZ_NO_LLL
    BOUNDED_LLL = BKZ_BOUNDED_LLL
    GH_BND = BKZ_GH_BND
    AUTO_ABORT = BKZ_AUTO_ABORT
    MAX_LOOPS = BKZ_MAX_LOOPS
    MAX_TIME = BKZ_MAX_TIME
    DUMP_GSO = BKZ_DUMP_GSO
    SD_VARIANT = BKZ_SD_VARIANT
    SLD_RED = BKZ_SLD_RED

    Param = BKZParam
    AutoAbort = BKZAutoAbort
    reduction = staticmethod(bkz_reduction)
    Reduction = BKZReduction

    DEFAULT_AUTO_ABORT_SCALE        = BKZ_DEF_AUTO_ABORT_SCALE
    DEFAULT_AUTO_ABORT_MAX_NO_DEC   = BKZ_DEF_AUTO_ABORT_MAX_NO_DEC
    DEFAULT_GH_FACTOR               = BKZ_DEF_GH_FACTOR
    DEFAULT_MIN_SUCCESS_PROBABILITY = BKZ_DEF_MIN_SUCCESS_PROBABILITY
    DEFAULT_RERANDOMIZATION_DENSITY = BKZ_DEF_RERANDOMIZATION_DENSITY
    DEFAULT_STRATEGY = default_strategy
    DEFAULT_STRATEGY_PATH = default_strategy_path<|MERGE_RESOLUTION|>--- conflicted
+++ resolved
@@ -10,39 +10,14 @@
 from cysignals.signals cimport sig_on, sig_off
 
 IF HAVE_QD:
-<<<<<<< HEAD
-    from decl cimport mat_gso_mpz_dd, mat_gso_mpz_qd
-    from decl cimport mat_gso_long_dd, mat_gso_long_qd
-    from decl cimport dd_t, qd_t
-
-from bkz_param cimport BKZParam
-from decl cimport mat_gso_mpz_d, mat_gso_mpz_ld, mat_gso_mpz_dpe, mat_gso_mpz_mpfr, vector_fp_nr_t, fp_nr_t
-from decl cimport mat_gso_long_d, mat_gso_long_ld, mat_gso_long_dpe, mat_gso_long_mpfr, mat_gso_gso_t
-from decl cimport d_t, ld_t
-from fplll cimport BKZAutoAbort as BKZAutoAbort_c
-from fplll cimport BKZReduction as BKZReduction_c
-from fplll cimport BKZ_MAX_LOOPS, BKZ_MAX_TIME, BKZ_DUMP_GSO, BKZ_DEFAULT
-from fplll cimport BKZ_VERBOSE, BKZ_NO_LLL, BKZ_BOUNDED_LLL, BKZ_GH_BND, BKZ_AUTO_ABORT
-from fplll cimport BKZ_DEF_AUTO_ABORT_SCALE, BKZ_DEF_AUTO_ABORT_MAX_NO_DEC
-from fplll cimport BKZ_DEF_GH_FACTOR, BKZ_DEF_MIN_SUCCESS_PROBABILITY
-from fplll cimport BKZ_DEF_RERANDOMIZATION_DENSITY
-from fplll cimport BKZ_SD_VARIANT, BKZ_SLD_RED
-from fplll cimport MatGSO as MatGSO_c
-
-from fplll cimport FP_NR, Z_NR
-from fplll cimport FloatType
-from fplll cimport RED_BKZ_LOOPS_LIMIT, RED_BKZ_TIME_LIMIT
-from fplll cimport bkz_reduction as bkz_reduction_c
-from fplll cimport dpe_t
-from fplll cimport get_red_status_str
-from fplll cimport ZT_MPZ
-=======
-    from .decl cimport gso_mpz_dd, gso_mpz_qd
-    from .decl cimport gso_long_dd, gso_long_qd
-    from fpylll.qd.qd cimport dd_real, qd_real
-
-from .decl cimport gso_mpz_d, gso_mpz_ld, gso_mpz_dpe, gso_mpz_mpfr, vector_fp_nr_t, fp_nr_t
-from .decl cimport gso_long_d, gso_long_ld, gso_long_dpe, gso_long_mpfr
+    from .decl cimport mat_gso_mpz_dd, mat_gso_mpz_qd
+    from .decl cimport mat_gso_long_dd, mat_gso_long_qd
+    from .decl cimport dd_t, qd_t
+
+from .decl cimport d_t, ld_t
+from .decl cimport mat_gso_mpz_d, mat_gso_mpz_ld, mat_gso_mpz_dpe, mat_gso_mpz_mpfr, vector_fp_nr_t, fp_nr_t
+from .decl cimport mat_gso_long_d, mat_gso_long_ld, mat_gso_long_dpe, mat_gso_long_mpfr
+from .decl cimport mat_gso_gso_t, mat_gso_gram_t
 from .fplll cimport BKZAutoAbort as BKZAutoAbort_c
 from .fplll cimport BKZReduction as BKZReduction_c
 from .fplll cimport BKZ_MAX_LOOPS, BKZ_MAX_TIME, BKZ_DUMP_GSO, BKZ_DEFAULT
@@ -51,6 +26,7 @@
 from .fplll cimport BKZ_DEF_GH_FACTOR, BKZ_DEF_MIN_SUCCESS_PROBABILITY
 from .fplll cimport BKZ_DEF_RERANDOMIZATION_DENSITY
 from .fplll cimport BKZ_SD_VARIANT, BKZ_SLD_RED
+from .fplll cimport MatGSO as MatGSO_c
 
 from .fplll cimport FP_NR, Z_NR
 from .fplll cimport FloatType
@@ -59,7 +35,6 @@
 from .fplll cimport dpe_t
 from .fplll cimport get_red_status_str
 from .fplll cimport ZT_MPZ
->>>>>>> b1004c28
 from fpylll.gmp.mpz cimport mpz_t
 from fpylll.mpfr.mpfr cimport mpfr_t
 from fpylll.util cimport check_delta, check_precision, check_float_type
